--- conflicted
+++ resolved
@@ -59,29 +59,23 @@
               className="rounded-2xl -mt-12 border-4 border-[var(--card)] object-cover"
             />
             <div className="flex-1">
-<<<<<<< HEAD
               <h1 className="text-2xl font-semibold">{displayName}</h1>
               {(username || profile?.isTester) && (
                 <div className="mt-1 flex flex-wrap items-center gap-2 text-sm text-white/70">
                   {username && (
                     <span className={profile?.isTester ? 'text-brand-300' : undefined}>@{username}</span>
                   )}
-=======
               <h1 className={`text-2xl font-semibold${profile?.isTester ? ' text-brand-300' : ''}`}>{displayName}</h1>
               {(username || profile?.isTester) && (
                 <div className="mt-1 flex flex-wrap items-center gap-2 text-sm text-white/70">
                   {username && <span>@{username}</span>}
->>>>>>> 84de0219
                   {profile?.isTester && (
                     <span
                       className="flex items-center gap-1 rounded-full border border-blue-400/40 px-2 py-0.5 text-xs text-blue-300"
                       title="Tester"
                     >
-<<<<<<< HEAD
                       <span aria-hidden>🎣</span>
-=======
                       <span aria-hidden>✔</span>
->>>>>>> 84de0219
                       <span className="sr-only">Tester</span>
                     </span>
                   )}
