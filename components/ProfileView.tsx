--- conflicted
+++ resolved
@@ -65,17 +65,6 @@
                   {username && (
                     <span className={profile?.isTester ? 'text-brand-300' : undefined}>@{username}</span>
                   )}
-<<<<<<< HEAD
-                  {profile?.isTester && (
-                    <span
-                      className={[
-                        'flex items-center gap-1 rounded-full border border-blue-400/40 px-2 py-0.5 text-xs',
-                        'text-blue-300',
-                      ].join(' ')}
-                      title="Tester"
-                    >
-                      <span aria-hidden>🎣</span>
-=======
               <h1 className={`text-2xl font-semibold${profile?.isTester ? ' text-brand-300' : ''}`}>{displayName}</h1>
               {(username || profile?.isTester) && (
                 <div className="mt-1 flex flex-wrap items-center gap-2 text-sm text-white/70">
@@ -87,7 +76,6 @@
                     >
                       <span aria-hidden>🎣</span>
                       <span aria-hidden>✔</span>
->>>>>>> 8243cfc6
                       <span className="sr-only">Tester</span>
                     </span>
                   )}
